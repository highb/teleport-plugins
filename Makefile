.PHONY:
access-slackbot:
	make -C access/slackbot

.PHONY: access-jirabot
access-jirabot:
	make -C access/jirabot

<<<<<<< HEAD
.PHONY: access-mattermostbot
access-mattermostbot:
	make -C access/mattermostbot
=======
.PHONY: access-pagerduty
access-pagerduty:
	make -C access/pagerduty
>>>>>>> e9d8e5da

.PHONY:
access-example:
	go build -o build/access-example ./access/example

.PHONY:
release/access-slackbot:
	make -C access/slackbot release

.PHONY: release/access-jirabot
release/access-jirabot:
	make -C access/jirabot release<|MERGE_RESOLUTION|>--- conflicted
+++ resolved
@@ -6,15 +6,13 @@
 access-jirabot:
 	make -C access/jirabot
 
-<<<<<<< HEAD
 .PHONY: access-mattermostbot
 access-mattermostbot:
 	make -C access/mattermostbot
-=======
+
 .PHONY: access-pagerduty
 access-pagerduty:
 	make -C access/pagerduty
->>>>>>> e9d8e5da
 
 .PHONY:
 access-example:
